/*
 * Copyright 2025 Clidey, Inc.
 *
 * Licensed under the Apache License, Version 2.0 (the "License");
 * you may not use this file except in compliance with the License.
 * You may obtain a copy of the License at
 *
 *     http://www.apache.org/licenses/LICENSE-2.0
 *
 * Unless required by applicable law or agreed to in writing, software
 * distributed under the License is distributed on an "AS IS" BASIS,
 * WITHOUT WARRANTIES OR CONDITIONS OF ANY KIND, either express or implied.
 * See the License for the specific language governing permissions and
 * limitations under the License.
 */

package env

import (
	"encoding/json"
	"fmt"
	"os"
	"strings"

	"github.com/clidey/whodb/core/src/common"
	"github.com/clidey/whodb/core/src/log"
)

var IsDevelopment = os.Getenv("ENVIRONMENT") == "dev"
var IsEnterpriseEdition = false // Set to true by EE build
var Tokens = common.FilterList(strings.Split(os.Getenv("WHODB_TOKENS"), ","), func(item string) bool {
	return item != ""
})
var IsAPIGatewayEnabled = len(Tokens) > 0
var OllamaHost = os.Getenv("WHODB_OLLAMA_HOST")
var OllamaPort = os.Getenv("WHODB_OLLAMA_PORT")

var AnthropicAPIKey = os.Getenv("WHODB_ANTHROPIC_API_KEY")
var AnthropicEndpoint = os.Getenv("WHODB_ANTHROPIC_ENDPOINT")

var OpenAIAPIKey = os.Getenv("WHODB_OPENAI_API_KEY")
var OpenAIEndpoint = os.Getenv("WHODB_OPENAI_ENDPOINT")

var OpenAICompatibleEndpoint = os.Getenv("WHODB_OPENAI_COMPATIBLE_ENDPOINT")
var OpenAICompatibleAPIKey = os.Getenv("WHODB_OPENAI_COMPATIBLE_API_KEY")

// var OpenAICompatibleLabel = os.Getenv("WHODB_OPENAI_COMPATIBLE_LABEL")

var CustomModels = common.FilterList(strings.Split(os.Getenv("WHODB_CUSTOM_MODELS"), ","), func(item string) bool {
	return strings.TrimSpace(item) != ""
})

var AllowedOrigins = common.FilterList(strings.Split(os.Getenv("WHODB_ALLOWED_ORIGINS"), ","), func(item string) bool {
	return item != ""
})

<<<<<<< HEAD
var LogLevel = getLogLevel()
=======
var EnableHTTPLogging = os.Getenv("WHODB_ENABLE_HTTP_LOGGING") == "true"
var EnableMockDataGeneration = os.Getenv("WHODB_ENABLE_MOCK_DATA_GENERATION")
>>>>>>> 34693cdc

type ChatProvider struct {
	Type       string
	APIKey     string
	Endpoint   string
	ProviderId string
}

// TODO: need to make this more dynamic so users can configure more than one key for each provider
func GetConfiguredChatProviders() []ChatProvider {
	providers := []ChatProvider{}

	if len(OpenAIAPIKey) > 0 {
		providers = append(providers, ChatProvider{
			Type:       "ChatGPT",
			APIKey:     OpenAIAPIKey,
			Endpoint:   GetOpenAIEndpoint(),
			ProviderId: "chatgpt-1",
		})
	}

	if len(AnthropicAPIKey) > 0 {
		providers = append(providers, ChatProvider{
			Type:       "Anthropic",
			APIKey:     AnthropicAPIKey,
			Endpoint:   GetAnthropicEndpoint(),
			ProviderId: "anthropic-1",
		})
	}

	if len(OpenAICompatibleAPIKey) > 0 && len(OpenAICompatibleEndpoint) > 0 && len(CustomModels) > 0 {
		providers = append(providers, ChatProvider{
			Type:       "OpenAI-Compatible",
			APIKey:     OpenAICompatibleAPIKey,
			Endpoint:   GetOpenAICompatibleEndpoint(),
			ProviderId: "openai-compatible-1",
		})
	}

	providers = append(providers, ChatProvider{
		Type:       "Ollama",
		APIKey:     "",
		Endpoint:   GetOllamaEndpoint(),
		ProviderId: "ollama-1",
	})

	return providers
}

func GetOllamaEndpoint() string {
	host := "localhost"
	port := "11434"

	if common.IsRunningInsideDocker() {
		host = "host.docker.internal"
	}

	if OllamaHost != "" {
		host = OllamaHost
	}
	if OllamaPort != "" {
		port = OllamaPort
	}

	return fmt.Sprintf("http://%v:%v/api", host, port)
}

func GetAnthropicEndpoint() string {
	if AnthropicEndpoint != "" {
		return AnthropicEndpoint
	}
	return "https://api.anthropic.com/v1"
}

func GetOpenAIEndpoint() string {
	if OpenAIEndpoint != "" {
		return OpenAIEndpoint
	}
	return "https://api.openai.com/v1"
}

func GetOpenAICompatibleEndpoint() string {
	if OpenAICompatibleEndpoint != "" && OpenAICompatibleAPIKey != "" && len(CustomModels) > 0 {
		return OpenAICompatibleEndpoint
	}
	return "https://api.openai.com/v1"
}

func GetClideyQuickContainerImage() string {
	image := os.Getenv("CLIDEY_QUICK_CONTAINER_IMAGE")
	if len(image) == 0 {
		return ""
	}
	splitImage := strings.Split(image, ":")
	if len(splitImage) != 2 {
		return ""
	}
	return splitImage[1]
}

type DatabaseCredentials struct {
	Alias    string            `json:"alias"`
	Hostname string            `json:"host"`
	Username string            `json:"user"`
	Password string            `json:"password"`
	Database string            `json:"database"`
	Port     string            `json:"port"`
	Config   map[string]string `json:"config"`

	IsProfile bool
	Type      string
}

func GetDefaultDatabaseCredentials(databaseType string) []DatabaseCredentials {
	uppercaseDatabaseType := strings.ToUpper(databaseType)
	credEnvVar := fmt.Sprintf("WHODB_%s", uppercaseDatabaseType)
	credEnvValue := os.Getenv(credEnvVar)

	if credEnvValue == "" {
		return findAllDatabaseCredentials(databaseType)
	}

	var creds []DatabaseCredentials
	err := json.Unmarshal([]byte(credEnvValue), &creds)
	if err != nil {
		log.Logger.Error("🔴 [Database Error] Failed to parse database credentials from environment variable! Error: ", err)
		return nil
	}

	return creds
}

func findAllDatabaseCredentials(databaseType string) []DatabaseCredentials {
	uppercaseDatabaseType := strings.ToUpper(databaseType)
	i := 1
	profiles := []DatabaseCredentials{}

	for {
		databaseProfile := os.Getenv(fmt.Sprintf("WHODB_%s_%d", uppercaseDatabaseType, i))
		if databaseProfile == "" {
			break
		}

		var creds DatabaseCredentials
		err := json.Unmarshal([]byte(databaseProfile), &creds)
		if err != nil {
			log.Logger.Error("Unable to parse database credential: ", err)
			break
		}

		profiles = append(profiles, creds)
		i++
	}

	return profiles
}

<<<<<<< HEAD
func getLogLevel() string {
	level := os.Getenv("WHODB_LOG_LEVEL")
	switch level {
	case "info", "INFO", "Info":
		return "info"
	case "warning", "WARNING", "Warning", "warn", "WARN", "Warn":
		return "warning"
	case "error", "ERROR", "Error":
		return "error"
	default:
		return "info" // Default to info level
	}
=======
func IsMockDataGenerationAllowed(tableName string) bool {
	if EnableMockDataGeneration == "" {
		return false
	}

	if EnableMockDataGeneration == "*" {
		return true
	}

	allowedTables := strings.SplitSeq(EnableMockDataGeneration, ",")
	for allowed := range allowedTables {
		if strings.TrimSpace(allowed) == tableName {
			return true
		}
	}

	return false
}

func GetMockDataGenerationMaxRowCount() int {
	return 200
>>>>>>> 34693cdc
}<|MERGE_RESOLUTION|>--- conflicted
+++ resolved
@@ -54,12 +54,8 @@
 	return item != ""
 })
 
-<<<<<<< HEAD
 var LogLevel = getLogLevel()
-=======
-var EnableHTTPLogging = os.Getenv("WHODB_ENABLE_HTTP_LOGGING") == "true"
 var EnableMockDataGeneration = os.Getenv("WHODB_ENABLE_MOCK_DATA_GENERATION")
->>>>>>> 34693cdc
 
 type ChatProvider struct {
 	Type       string
@@ -217,7 +213,6 @@
 	return profiles
 }
 
-<<<<<<< HEAD
 func getLogLevel() string {
 	level := os.Getenv("WHODB_LOG_LEVEL")
 	switch level {
@@ -230,8 +225,8 @@
 	default:
 		return "info" // Default to info level
 	}
-=======
-func IsMockDataGenerationAllowed(tableName string) bool {
+
+  func IsMockDataGenerationAllowed(tableName string) bool {
 	if EnableMockDataGeneration == "" {
 		return false
 	}
@@ -252,5 +247,4 @@
 
 func GetMockDataGenerationMaxRowCount() int {
 	return 200
->>>>>>> 34693cdc
 }