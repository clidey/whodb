/*
 * Copyright 2025 Clidey, Inc.
 *
 * Licensed under the Apache License, Version 2.0 (the "License");
 * you may not use this file except in compliance with the License.
 * You may obtain a copy of the License at
 *
 *     http://www.apache.org/licenses/LICENSE-2.0
 *
 * Unless required by applicable law or agreed to in writing, software
 * distributed under the License is distributed on an "AS IS" BASIS,
 * WITHOUT WARRANTIES OR CONDITIONS OF ANY KIND, either express or implied.
 * See the License for the specific language governing permissions and
 * limitations under the License.
 */

package gorm_plugin

import (
	"errors"
	"fmt"
	"strconv"

	"github.com/clidey/whodb/core/src/engine"
	"github.com/clidey/whodb/core/src/log"
	"github.com/clidey/whodb/core/src/plugins"
	"gorm.io/gorm"
)

func (p *GormPlugin) AddStorageUnit(config *engine.PluginConfig, schema string, storageUnit string, fields []engine.Record) (bool, error) {
	return plugins.WithConnection(config, p.DB, func(db *gorm.DB) (bool, error) {
		if len(fields) == 0 {
			return false, errors.New("no fields provided for table creation")
		}

		schema = p.EscapeIdentifier(schema)
		storageUnit = p.EscapeIdentifier(storageUnit)

		columns := []engine.Record{}
		for _, fieldType := range fields {
			if !p.GetSupportedColumnDataTypes().Contains(fieldType.Value) {
				return false, fmt.Errorf("data type: %s not supported by: %s", fieldType.Value, p.Plugin.Type)
			}

			fieldName := p.EscapeIdentifier(fieldType.Key)
			primaryKey, err := strconv.ParseBool(fieldType.Extra["Primary"])
			if err != nil {
				log.Logger.WithError(err).Error(fmt.Sprintf("Failed to parse Primary key flag for field %s in table %s.%s", fieldType.Key, schema, storageUnit))
				primaryKey = false
			}
			nullable, err := strconv.ParseBool(fieldType.Extra["Nullable"])
			if err != nil {
				log.Logger.WithError(err).Error(fmt.Sprintf("Failed to parse Nullable flag for field %s in table %s.%s", fieldType.Key, schema, storageUnit))
				nullable = false
			}

			columns = append(columns, engine.Record{
				Key:   fieldName,
				Value: fieldType.Value,
				Extra: map[string]string{
					"primary":  strconv.FormatBool(primaryKey),
					"nullable": strconv.FormatBool(nullable),
				},
			})
		}

		createTableQuery := p.GetCreateTableQuery(schema, storageUnit, columns)

		if err := db.Exec(createTableQuery).Error; err != nil {
			log.Logger.WithError(err).Error(fmt.Sprintf("Failed to create table %s.%s with query: %s", schema, storageUnit, createTableQuery))
			return false, err
		}
		return true, nil
	})
}

// addRowWithDB performs the actual row insertion using the provided database connection
func (p *GormPlugin) addRowWithDB(db *gorm.DB, schema string, storageUnit string, values []engine.Record) error {
	if len(values) == 0 {
		return errors.New("no values provided to insert into the table")
	}

	schema = p.EscapeIdentifier(schema)
	storageUnit = p.EscapeIdentifier(storageUnit)
	fullTableName := p.FormTableName(schema, storageUnit)

	valuesToAdd, err := p.ConvertRecordValuesToMap(values)
	if err != nil {
		return err
	}

	result := db.Table(fullTableName).Create(valuesToAdd)
	return result.Error
}

func (p *GormPlugin) AddRow(config *engine.PluginConfig, schema string, storageUnit string, values []engine.Record) (bool, error) {
	return plugins.WithConnection(config, p.DB, func(db *gorm.DB) (bool, error) {
<<<<<<< HEAD
		if len(values) == 0 {
			return false, errors.New("no values provided to insert into the table")
		}

		schema = p.EscapeIdentifier(schema)
		storageUnit = p.EscapeIdentifier(storageUnit)
		fullTableName := p.FormTableName(schema, storageUnit)

		valuesToAdd, err := p.ConvertRecordValuesToMap(values)
		if err != nil {
			log.Logger.WithError(err).Error(fmt.Sprintf("Failed to convert record values for insertion into table %s.%s", schema, storageUnit))
			return false, err
		}

		result := db.Table(fullTableName).Create(valuesToAdd)

		if result.Error != nil {
			log.Logger.WithError(result.Error).Error(fmt.Sprintf("Failed to insert row into table %s.%s", schema, storageUnit))
			return false, result.Error
		}

		return true, nil
=======
		err := p.addRowWithDB(db, schema, storageUnit, values)
		return err == nil, err
>>>>>>> 34693cdc
	})
}<|MERGE_RESOLUTION|>--- conflicted
+++ resolved
@@ -95,7 +95,6 @@
 
 func (p *GormPlugin) AddRow(config *engine.PluginConfig, schema string, storageUnit string, values []engine.Record) (bool, error) {
 	return plugins.WithConnection(config, p.DB, func(db *gorm.DB) (bool, error) {
-<<<<<<< HEAD
 		if len(values) == 0 {
 			return false, errors.New("no values provided to insert into the table")
 		}
@@ -118,9 +117,7 @@
 		}
 
 		return true, nil
-=======
 		err := p.addRowWithDB(db, schema, storageUnit, values)
 		return err == nil, err
->>>>>>> 34693cdc
 	})
 }