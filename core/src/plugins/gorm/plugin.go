/*
 * Copyright 2025 Clidey, Inc.
 *
 * Licensed under the Apache License, Version 2.0 (the "License");
 * you may not use this file except in compliance with the License.
 * You may obtain a copy of the License at
 *
 *     http://www.apache.org/licenses/LICENSE-2.0
 *
 * Unless required by applicable law or agreed to in writing, software
 * distributed under the License is distributed on an "AS IS" BASIS,
 * WITHOUT WARRANTIES OR CONDITIONS OF ANY KIND, either express or implied.
 * See the License for the specific language governing permissions and
 * limitations under the License.
 */

package gorm_plugin

import (
	"database/sql"
	"encoding/hex"
	"fmt"
	"strconv"
	"strings"

	"github.com/clidey/whodb/core/graph/model"
	"github.com/clidey/whodb/core/src/engine"
	"github.com/clidey/whodb/core/src/log"
	"github.com/clidey/whodb/core/src/plugins"
	mapset "github.com/deckarep/golang-set/v2"
	"gorm.io/gorm"
)

type GormPlugin struct {
	engine.Plugin
	GormPluginFunctions
	errorHandler *ErrorHandler
}

// InitPlugin initializes the plugin with an error handler
func (p *GormPlugin) InitPlugin() {
	if p.errorHandler == nil {
		p.errorHandler = NewErrorHandler(p)
	}
}

type GormPluginFunctions interface {
	// these below are meant to be generic-ish implementations by the base gorm plugin
	ParseConnectionConfig(config *engine.PluginConfig) (*ConnectionInput, error)

	ConvertStringValue(value, columnType string) (interface{}, error)
	ConvertRawToRows(raw *sql.Rows) (*engine.GetRowsResult, error)
	ConvertRecordValuesToMap(values []engine.Record) (map[string]interface{}, error)

	EscapeIdentifier(identifier string) string

	// these below are meant to be implemented by the specific database plugins
	DB(config *engine.PluginConfig) (*gorm.DB, error)
	GetSupportedColumnDataTypes() mapset.Set[string]
	GetPlaceholder(index int) string
	// Deprecated: GORM handles identifier escaping automatically
	// This method is kept for backward compatibility but should not be used
	ShouldQuoteIdentifiers() bool

	GetTableInfoQuery() string
	GetSchemaTableQuery() string
	GetPrimaryKeyColQuery() string
	GetColTypeQuery() string
	GetAllSchemasQuery() string
	GetCreateTableQuery(schema string, storageUnit string, columns []engine.Record) string

	FormTableName(schema string, storageUnit string) string
	EscapeSpecificIdentifier(identifier string) string
	ConvertStringValueDuringMap(value, columnType string) (interface{}, error)

	GetSupportedOperators() map[string]string

	GetGraphQueryDB(db *gorm.DB, schema string) *gorm.DB
	GetTableNameAndAttributes(rows *sql.Rows, db *gorm.DB) (string, []engine.Record)

	// GetRowsOrderBy returns the ORDER BY clause for pagination queries
	GetRowsOrderBy(db *gorm.DB, schema string, storageUnit string) string

	// ShouldHandleColumnType returns true if the plugin wants to handle a specific column type
	ShouldHandleColumnType(columnType string) bool

	// GetColumnScanner returns a scanner for a specific column type
	// This is called when ShouldHandleColumnType returns true
	GetColumnScanner(columnType string) interface{}

	// FormatColumnValue formats a scanned value for a specific column type
	// This is called when ShouldHandleColumnType returns true
	FormatColumnValue(columnType string, scanner interface{}) (string, error)

	// GetCustomColumnTypeName returns a custom column type name for display
	// Return empty string to use the default type name
	GetCustomColumnTypeName(columnName string, defaultTypeName string) string

	// IsGeometryType returns true if the column type represents spatial/geometry data
	IsGeometryType(columnType string) bool

	// FormatGeometryValue formats geometry data for display
	// Return empty string to use default hex formatting
	FormatGeometryValue(rawBytes []byte, columnType string) string

	// HandleCustomDataType allows plugins to handle their own data type conversions
	// Return (value, true) if handled, or (nil, false) to use default handling
	HandleCustomDataType(value string, columnType string, isNullable bool) (interface{}, bool, error)

	// GetPrimaryKeyColumns returns the primary key columns for a table
	GetPrimaryKeyColumns(db *gorm.DB, schema string, tableName string) ([]string, error)

	// GetDatabaseType returns the database type
	GetDatabaseType() engine.DatabaseType

	// GetColumnConstraints retrieves column constraints for a table
	GetColumnConstraints(config *engine.PluginConfig, schema string, storageUnit string) (map[string]map[string]any, error)
}

func (p *GormPlugin) GetStorageUnits(config *engine.PluginConfig, schema string) ([]engine.StorageUnit, error) {
	return plugins.WithConnection(config, p.DB, func(db *gorm.DB) ([]engine.StorageUnit, error) {
		var storageUnits []engine.StorageUnit
		rows, err := db.Raw(p.GetTableInfoQuery(), schema).Rows()
		if err != nil {
			log.Logger.WithError(err).Error("Failed to execute table info query for schema: " + schema)
			return nil, err
		}
		defer rows.Close()

		allTablesWithColumns, err := p.GetTableSchema(db, schema)
		if err != nil {
			log.Logger.WithError(err).Error("Failed to get table schema for schema: " + schema)
			return nil, err
		}

		for rows.Next() {
			tableName, attributes := p.GetTableNameAndAttributes(rows, db)
			if attributes == nil && tableName == "" {
				// skip if error getting attributes
				continue
			}

			attributes = append(attributes, allTablesWithColumns[tableName]...)

			storageUnits = append(storageUnits, engine.StorageUnit{
				Name:       tableName,
				Attributes: attributes,
			})
		}
		return storageUnits, nil
	})
}

func (p *GormPlugin) GetTableSchema(db *gorm.DB, schema string) (map[string][]engine.Record, error) {
	var result []struct {
		TableName  string `gorm:"column:TABLE_NAME"`
		ColumnName string `gorm:"column:COLUMN_NAME"`
		DataType   string `gorm:"column:DATA_TYPE"`
	}

	query := p.GetSchemaTableQuery()

	if err := db.Raw(query, schema).Scan(&result).Error; err != nil {
		log.Logger.WithError(err).Error("Failed to execute schema table query for schema: " + schema)
		return nil, err
	}

	tableColumnsMap := make(map[string][]engine.Record)
	for _, row := range result {
		tableColumnsMap[row.TableName] = append(tableColumnsMap[row.TableName], engine.Record{Key: row.ColumnName, Value: row.DataType})
	}

	return tableColumnsMap, nil
}

func (p *GormPlugin) GetAllSchemas(config *engine.PluginConfig) ([]string, error) {
	return plugins.WithConnection(config, p.DB, func(db *gorm.DB) ([]string, error) {
		var schemas []any
		query := p.GetAllSchemasQuery()
		if err := db.Raw(query).Scan(&schemas).Error; err != nil {
			// Use error handler for consistent error handling
			return nil, p.errorHandler.HandleError(err, "GetAllSchemas", map[string]any{
				"query": query,
			})
		}
		var schemaNames []string
		for _, schema := range schemas {
			schemaNames = append(schemaNames, fmt.Sprintf("%s", schema))
		}
		return schemaNames, nil
	})
}

func (p *GormPlugin) GetRows(config *engine.PluginConfig, schema string, storageUnit string, where *model.WhereCondition, sort []*model.SortCondition, pageSize, pageOffset int) (*engine.GetRowsResult, error) {
	return plugins.WithConnection(config, p.DB, func(db *gorm.DB) (*engine.GetRowsResult, error) {
		// TODO: BIG EDGE CASE - SQLite requires special handling for date/time columns
		// SQLite stores dates as TEXT and needs CAST operations for proper sorting
		// This should ideally be handled by the SQLite plugin override, not here
		if p.Type == engine.DatabaseType_Sqlite3 {
			return p.getSQLiteRows(db, schema, storageUnit, where, sort, pageSize, pageOffset)
		}

		// General case for other databases
		return p.getGenericRows(db, schema, storageUnit, where, sort, pageSize, pageOffset)
	})
}

func (p *GormPlugin) GetColumnsForTable(config *engine.PluginConfig, schema string, storageUnit string) ([]engine.Column, error) {
	return plugins.WithConnection(config, p.DB, func(db *gorm.DB) ([]engine.Column, error) {
		columnTypes, err := p.GetColumnTypes(db, schema, storageUnit)
		if err != nil {
			log.Logger.WithError(err).Error(fmt.Sprintf("Failed to get column types for table %s.%s", schema, storageUnit))
			return nil, err
		}

		columns := make([]engine.Column, 0, len(columnTypes))
		for columnName, columnType := range columnTypes {
			columns = append(columns, engine.Column{
				Name: columnName,
				Type: columnType,
			})
		}

		return columns, nil
	})
}

func (p *GormPlugin) getSQLiteRows(db *gorm.DB, schema, storageUnit string, where *model.WhereCondition, sort []*model.SortCondition, pageSize, pageOffset int) (*engine.GetRowsResult, error) {
	// Get columns with preserved order for SQLite
	query := p.GetColTypeQuery()
	rows, err := db.Raw(query, storageUnit).Rows()
	if err != nil {
		log.Logger.WithError(err).Error(fmt.Sprintf("Failed to get column types for table %s.%s", schema, storageUnit))
		return nil, err
	}
	defer rows.Close()

<<<<<<< HEAD
	selects := make([]string, 0, len(columnInfo))
	columns := make([]string, 0, len(columnInfo))
	for col, colType := range columnInfo {
		columns = append(columns, col)
		colType = strings.ToUpper(colType)
=======
	// Build ordered column list with type information
	var columns []string
	columnTypes := make(map[string]string)
	for rows.Next() {
		var columnName, dataType string
		if err := rows.Scan(&columnName, &dataType); err != nil {
			log.Logger.WithError(err).Error("Failed to scan column info")
			return nil, err
		}
		columns = append(columns, columnName)
		columnTypes[columnName] = dataType
	}

	selects := make([]string, 0, len(columns))
	for _, col := range columns {
		colType := strings.ToUpper(columnTypes[col])
>>>>>>> 601220fa
		if colType == "DATE" || colType == "DATETIME" || colType == "TIMESTAMP" {
			selects = append(selects, fmt.Sprintf("CAST(%s AS TEXT) AS %s", col, col))
		} else {
			selects = append(selects, col)
		}
	}

<<<<<<< HEAD
	// Use SQL builder for query construction
	// This special case is for SQLite date/time handling
	builder := NewSQLBuilder(db, p)
	query := builder.BuildExportSelectQuery("", storageUnit, columns)

	// Add ORDER BY clause if sort conditions are provided
	if len(sort) > 0 {
		var orderByParts []string
=======
	// Build the query using GORM's query builder
	selectQuery := db.Table(storageUnit)

	// Apply WHERE conditions using the existing function
	selectQuery, err = p.applyWhereConditions(selectQuery, where, columnTypes)
	if err != nil {
		log.Logger.WithError(err).Error("Failed to apply where conditions for SQLite")
		return nil, err
	}

	// Select columns with datetime casting
	selectQuery = selectQuery.Select(selects)

	// Add ORDER BY clause if sort conditions are provided
	if len(sort) > 0 {
>>>>>>> 601220fa
		for _, s := range sort {
			direction := "ASC"
			if s.Direction == model.SortDirectionDesc {
				direction = "DESC"
			}
<<<<<<< HEAD
			// For raw SQL, we need escaping
			orderByParts = append(orderByParts, builder.QuoteIdentifier(s.Column)+" "+direction)
=======
			selectQuery = selectQuery.Order(fmt.Sprintf("%s %s", p.EscapeIdentifier(s.Column), direction))
>>>>>>> 601220fa
		}
	}

	// Apply pagination
	selectQuery = selectQuery.Limit(pageSize).Offset(pageOffset)

	dataRows, err := selectQuery.Rows()
	if err != nil {
		log.Logger.WithError(err).Error(fmt.Sprintf("Failed to execute SQLite rows query for table %s.%s", schema, storageUnit))
		return nil, err
	}
	defer dataRows.Close()

	return p.ConvertRawToRows(dataRows)
}

func (p *GormPlugin) getGenericRows(db *gorm.DB, schema, storageUnit string, where *model.WhereCondition, sort []*model.SortCondition, pageSize, pageOffset int) (*engine.GetRowsResult, error) {
	var columnTypes map[string]string
	if where != nil {
		columnTypes, _ = p.GetColumnTypes(db, schema, storageUnit)
	}

	// Use SQL builder for table name construction
	builder := NewSQLBuilder(db, p)
	fullTable := builder.BuildFullTableName(schema, storageUnit)

	query := db.Table(fullTable)
	query, err := p.applyWhereConditions(query, where, columnTypes)
	if err != nil {
		log.Logger.WithError(err).Error(fmt.Sprintf("Failed to apply where conditions for table %s.%s", schema, storageUnit))
		return nil, err
	}

	// Apply sorting conditions if provided
	if len(sort) > 0 {
		// Convert to Sort type for builder
		sortList := make([]plugins.Sort, len(sort))
		for i, s := range sort {
			sortList[i] = plugins.Sort{
				Column:    s.Column,
				Direction: plugins.Down,
			}
			if s.Direction == model.SortDirectionAsc {
				sortList[i].Direction = plugins.Up
			}
		}
		query = builder.BuildOrderBy(query, sortList)
	} else {
		// Apply custom ordering if specified by the database plugin
		if orderBy := p.GormPluginFunctions.GetRowsOrderBy(db, schema, storageUnit); orderBy != "" {
			query = query.Order(orderBy)
		}
	}

	query = query.Limit(pageSize).Offset(pageOffset)

	rows, err := query.Rows()
	if err != nil {
		log.Logger.WithError(err).Error(fmt.Sprintf("Failed to execute generic rows query for table %s.%s", schema, storageUnit))
		return nil, err
	}
	defer rows.Close()

	result, err := p.GormPluginFunctions.ConvertRawToRows(rows)
	if err != nil {
		log.Logger.WithError(err).Error(fmt.Sprintf("Failed to convert raw rows for table %s.%s", schema, storageUnit))
		return nil, err
	}

	// Fix any missing column type metadata
	for i, col := range result.Columns {
		if _, err := strconv.Atoi(col.Type); err == nil {
			result.Columns[i].Type = p.FindMissingDataType(db, col.Type)
		}
	}

	return result, nil
}

func (p *GormPlugin) applyWhereConditions(query *gorm.DB, condition *model.WhereCondition, columnTypes map[string]string) (*gorm.DB, error) {
	if condition == nil {
		return query, nil
	}

	switch condition.Type {
	case model.WhereConditionTypeAtomic:
		if condition.Atomic != nil {
			// Use actual column type from database if available
			columnType := condition.Atomic.ColumnType
			if columnTypes != nil {
				if dbType, exists := columnTypes[condition.Atomic.Key]; exists && dbType != "" {
					columnType = dbType
				}
			}

			value, err := p.GormPluginFunctions.ConvertStringValue(condition.Atomic.Value, columnType)
			if err != nil {
				log.Logger.WithError(err).Error(fmt.Sprintf("Failed to convert string value '%s' for column type '%s'", condition.Atomic.Value, columnType))
				return nil, err
			}
			operator, ok := p.GetSupportedOperators()[condition.Atomic.Operator]
			if !ok {
				return nil, fmt.Errorf("invalid SQL operator: %s", condition.Atomic.Operator)
			}
			builder := NewSQLBuilder(query.Session(&gorm.Session{NewDB: true}), p)
			query = query.Where(builder.QuoteIdentifier(condition.Atomic.Key)+" "+operator+" ?", value)
		}

	case model.WhereConditionTypeAnd:
		if condition.And != nil {
			for _, child := range condition.And.Children {
				var err error
				query, err = p.applyWhereConditions(query, child, columnTypes)
				if err != nil {
					log.Logger.WithError(err).Error("Failed to apply AND where condition")
					return nil, err
				}
			}
		}

	case model.WhereConditionTypeOr:
		if condition.Or != nil {
			orQueries := query
			for _, child := range condition.Or.Children {
				childQuery, err := p.applyWhereConditions(query, child, columnTypes)
				if err != nil {
					log.Logger.WithError(err).Error("Failed to apply OR where condition")
					return nil, err
				}
				orQueries = orQueries.Or(childQuery)
			}
			query = orQueries
		}
	}

	return query, nil
}

func (p *GormPlugin) ConvertRawToRows(rows *sql.Rows) (*engine.GetRowsResult, error) {
	columns, err := rows.Columns()
	if err != nil {
		log.Logger.WithError(err).Error("Failed to get column names from result set")
		return nil, err
	}

	columnTypes, err := rows.ColumnTypes()
	if err != nil {
		log.Logger.WithError(err).Error("Failed to get column types from result set")
		return nil, err
	}

	// Create a map for faster column type lookup
	typeMap := make(map[string]*sql.ColumnType, len(columnTypes))
	for _, colType := range columnTypes {
		typeMap[colType.Name()] = colType
	}

	result := &engine.GetRowsResult{
		Columns: make([]engine.Column, 0, len(columns)),
		Rows:    make([][]string, 0, 100),
	}

	// todo: might have to extract some of this stuff into db specific functions
	// Build columns with type information
	for _, col := range columns {
		if colType, exists := typeMap[col]; exists {
			colTypeName := colType.DatabaseTypeName()
			// TODO: BIG EDGE CASE - PostgreSQL array types start with underscore
			// This should be handled in the PostgreSQL plugin's GetCustomColumnTypeName
			/*
				if p.Type == engine.DatabaseType_Postgres && strings.HasPrefix(colTypeName, "_") {
					colTypeName = strings.Replace(colTypeName, "_", "[]", 1)
				}
			*/
			// Keep for now until PostgreSQL plugin properly handles this
			if p.Type == engine.DatabaseType_Postgres && strings.HasPrefix(colTypeName, "_") {
				colTypeName = strings.Replace(colTypeName, "_", "[]", 1)
			}
			if customName := p.GormPluginFunctions.GetCustomColumnTypeName(col, colTypeName); customName != "" {
				colTypeName = customName
			}
			result.Columns = append(result.Columns, engine.Column{Name: col, Type: colTypeName})
		}
	}

	for rows.Next() {
		columnPointers := make([]interface{}, len(columns))
		row := make([]string, len(columns))

		for i, col := range columns {
			colType := typeMap[col]
			typeName := colType.DatabaseTypeName()

			// Check if the plugin wants to handle this column type
			if p.GormPluginFunctions.ShouldHandleColumnType(typeName) {
				columnPointers[i] = p.GormPluginFunctions.GetColumnScanner(typeName)
			} else {
				// Default handling
				switch typeName {
				case "VARBINARY", "BINARY", "IMAGE", "BYTEA", "BLOB", "HIERARCHYID",
					"GEOMETRY", "POINT", "LINESTRING", "POLYGON", "GEOGRAPHY",
					"MULTIPOINT", "MULTILINESTRING", "MULTIPOLYGON":
					columnPointers[i] = new(sql.RawBytes)
				default:
					columnPointers[i] = new(sql.NullString)
				}
			}
		}

		if err := rows.Scan(columnPointers...); err != nil {
			log.Logger.WithError(err).Error("Failed to scan row data")
			return nil, err
		}

		for i, colPtr := range columnPointers {
			colType := typeMap[columns[i]]
			typeName := colType.DatabaseTypeName()

			// Check if the plugin wants to handle this column type
			if p.GormPluginFunctions.ShouldHandleColumnType(typeName) {
				value, err := p.GormPluginFunctions.FormatColumnValue(typeName, colPtr)
				if err != nil {
					row[i] = "ERROR: " + err.Error()
				} else {
					row[i] = value
				}
			} else {
				// Default handling
				switch typeName {
				case "VARBINARY", "BINARY", "IMAGE", "BYTEA", "BLOB":
					rawBytes := colPtr.(*sql.RawBytes)
					if rawBytes == nil || len(*rawBytes) == 0 {
						row[i] = ""
					} else {
						row[i] = "0x" + hex.EncodeToString(*rawBytes)
					}
				// todo: geometry types are not yet ready for production. please do not use them.
				case "GEOMETRY", "POINT", "LINESTRING", "POLYGON", "GEOGRAPHY",
					"MULTIPOINT", "MULTILINESTRING", "MULTIPOLYGON":
					rawBytes := colPtr.(*sql.RawBytes)
					if rawBytes == nil || len(*rawBytes) == 0 {
						row[i] = ""
					} else {
						// Try custom geometry formatting first
						if formatted := p.GormPluginFunctions.FormatGeometryValue(*rawBytes, typeName); formatted != "" {
							row[i] = formatted
						} else {
							// Fallback to hex
							row[i] = "0x" + hex.EncodeToString(*rawBytes)
						}
					}
				default:
					val := colPtr.(*sql.NullString)
					if val.Valid {
						row[i] = val.String
					} else {
						row[i] = ""
					}
				}
			}
		}

		result.Rows = append(result.Rows, row)
	}

	return result, nil
}

// todo: extract this into a gormplugin default if needed for other plugins
func (p *GormPlugin) FindMissingDataType(db *gorm.DB, columnType string) string {
	if p.Type == engine.DatabaseType_Postgres {
		var typname string
		if err := db.Raw("SELECT typname FROM pg_type WHERE oid = ?", columnType).Scan(&typname).Error; err != nil {
			log.Logger.WithError(err).Error(fmt.Sprintf("Failed to find PostgreSQL type name for OID: %s", columnType))
			typname = columnType
		}
		return strings.ToUpper(typname)
	}
	return columnType
}

// ShouldQuoteIdentifiers is deprecated - GORM handles identifier escaping automatically
// This method is kept for backward compatibility with existing plugins
func (p *GormPlugin) ShouldQuoteIdentifiers() bool {
	return false
}

// GetRowsOrderBy returns the ORDER BY clause for pagination queries
// Default implementation returns empty string (no ordering)
func (p *GormPlugin) GetRowsOrderBy(db *gorm.DB, schema string, storageUnit string) string {
	return ""
}

// ShouldHandleColumnType returns false by default
func (p *GormPlugin) ShouldHandleColumnType(columnType string) bool {
	return false
}

// GetColumnScanner returns nil by default
func (p *GormPlugin) GetColumnScanner(columnType string) interface{} {
	return nil
}

// FormatColumnValue returns empty string by default
func (p *GormPlugin) FormatColumnValue(columnType string, scanner interface{}) (string, error) {
	return "", nil
}

// GetCustomColumnTypeName returns empty string by default
func (p *GormPlugin) GetCustomColumnTypeName(columnName string, defaultTypeName string) string {
	return ""
}

// IsGeometryType returns true for common geometry type names
func (p *GormPlugin) IsGeometryType(columnType string) bool {
	switch columnType {
	case "GEOMETRY", "POINT", "LINESTRING", "POLYGON", "GEOGRAPHY",
		"MULTIPOINT", "MULTILINESTRING", "MULTIPOLYGON", "GEOMETRYCOLLECTION":
		return true
	default:
		return false
	}
}

// FormatGeometryValue returns empty string by default (use hex formatting)
func (p *GormPlugin) FormatGeometryValue(rawBytes []byte, columnType string) string {
	return ""
}

// HandleCustomDataType returns false by default (no custom handling)
func (p *GormPlugin) HandleCustomDataType(value string, columnType string, isNullable bool) (interface{}, bool, error) {
	return nil, false, nil
}

// GetDatabaseType returns the database type
func (p *GormPlugin) GetDatabaseType() engine.DatabaseType {
	return p.Type
}

// WithTransaction executes the given operation within a database transaction
func (p *GormPlugin) WithTransaction(config *engine.PluginConfig, operation func(tx any) error) error {
	_, err := plugins.WithConnection(config, p.DB, func(db *gorm.DB) (bool, error) {
		// Begin transaction
		tx := db.Begin()
		if tx.Error != nil {
			return false, fmt.Errorf("failed to begin transaction: %w", tx.Error)
		}

		// Execute the operation
		if err := operation(tx); err != nil {
			// Rollback on error
			tx.Rollback()
			return false, err
		}

		// Commit transaction
		if err := tx.Commit().Error; err != nil {
			return false, fmt.Errorf("failed to commit transaction: %w", err)
		}

		return true, nil
	})

	return err
}

// ExecuteInTransaction wraps common database operations in a transaction
func (p *GormPlugin) ExecuteInTransaction(config *engine.PluginConfig, operations func(tx *gorm.DB) error) error {
	return p.WithTransaction(config, func(txInterface any) error {
		tx, ok := txInterface.(*gorm.DB)
		if !ok {
			return fmt.Errorf("invalid transaction type")
		}
		return operations(tx)
	})
}

// AddRowInTx adds a row using an existing transaction
func (p *GormPlugin) AddRowInTx(tx *gorm.DB, schema string, storageUnit string, values []engine.Record) error {
	return p.addRowWithDB(tx, schema, storageUnit, values)
}

// ClearTableDataInTx clears table data using an existing transaction
func (p *GormPlugin) ClearTableDataInTx(tx *gorm.DB, schema string, storageUnit string) error {
	return p.clearTableDataWithDB(tx, schema, storageUnit)
}<|MERGE_RESOLUTION|>--- conflicted
+++ resolved
@@ -226,39 +226,19 @@
 }
 
 func (p *GormPlugin) getSQLiteRows(db *gorm.DB, schema, storageUnit string, where *model.WhereCondition, sort []*model.SortCondition, pageSize, pageOffset int) (*engine.GetRowsResult, error) {
-	// Get columns with preserved order for SQLite
-	query := p.GetColTypeQuery()
-	rows, err := db.Raw(query, storageUnit).Rows()
+	columnInfo, err := p.GetColumnTypes(db, schema, storageUnit)
 	if err != nil {
 		log.Logger.WithError(err).Error(fmt.Sprintf("Failed to get column types for table %s.%s", schema, storageUnit))
 		return nil, err
 	}
-	defer rows.Close()
-
-<<<<<<< HEAD
+
 	selects := make([]string, 0, len(columnInfo))
 	columns := make([]string, 0, len(columnInfo))
+	columnTypes := make(map[string]string, len(columnInfo))
 	for col, colType := range columnInfo {
 		columns = append(columns, col)
+		columnTypes[col] = colType
 		colType = strings.ToUpper(colType)
-=======
-	// Build ordered column list with type information
-	var columns []string
-	columnTypes := make(map[string]string)
-	for rows.Next() {
-		var columnName, dataType string
-		if err := rows.Scan(&columnName, &dataType); err != nil {
-			log.Logger.WithError(err).Error("Failed to scan column info")
-			return nil, err
-		}
-		columns = append(columns, columnName)
-		columnTypes[columnName] = dataType
-	}
-
-	selects := make([]string, 0, len(columns))
-	for _, col := range columns {
-		colType := strings.ToUpper(columnTypes[col])
->>>>>>> 601220fa
 		if colType == "DATE" || colType == "DATETIME" || colType == "TIMESTAMP" {
 			selects = append(selects, fmt.Sprintf("CAST(%s AS TEXT) AS %s", col, col))
 		} else {
@@ -266,57 +246,47 @@
 		}
 	}
 
-<<<<<<< HEAD
-	// Use SQL builder for query construction
-	// This special case is for SQLite date/time handling
 	builder := NewSQLBuilder(db, p)
-	query := builder.BuildExportSelectQuery("", storageUnit, columns)
+	fullTable := builder.BuildFullTableName(schema, storageUnit)
+
+	query := db.Table(fullTable)
+	query, err = p.applyWhereConditions(query, where, columnTypes)
+	if err != nil {
+		log.Logger.WithError(err).Error(fmt.Sprintf("Failed to apply where conditions for table %s.%s", schema, storageUnit))
+		return nil, err
+	}
 
 	// Add ORDER BY clause if sort conditions are provided
 	if len(sort) > 0 {
-		var orderByParts []string
-=======
-	// Build the query using GORM's query builder
-	selectQuery := db.Table(storageUnit)
-
-	// Apply WHERE conditions using the existing function
-	selectQuery, err = p.applyWhereConditions(selectQuery, where, columnTypes)
-	if err != nil {
-		log.Logger.WithError(err).Error("Failed to apply where conditions for SQLite")
-		return nil, err
-	}
-
-	// Select columns with datetime casting
-	selectQuery = selectQuery.Select(selects)
-
-	// Add ORDER BY clause if sort conditions are provided
-	if len(sort) > 0 {
->>>>>>> 601220fa
-		for _, s := range sort {
-			direction := "ASC"
-			if s.Direction == model.SortDirectionDesc {
-				direction = "DESC"
-			}
-<<<<<<< HEAD
-			// For raw SQL, we need escaping
-			orderByParts = append(orderByParts, builder.QuoteIdentifier(s.Column)+" "+direction)
-=======
-			selectQuery = selectQuery.Order(fmt.Sprintf("%s %s", p.EscapeIdentifier(s.Column), direction))
->>>>>>> 601220fa
-		}
-	}
-
-	// Apply pagination
-	selectQuery = selectQuery.Limit(pageSize).Offset(pageOffset)
-
-	dataRows, err := selectQuery.Rows()
+		// Convert to Sort type for builder
+		sortList := make([]plugins.Sort, len(sort))
+		for i, s := range sort {
+			sortList[i] = plugins.Sort{
+				Column:    s.Column,
+				Direction: plugins.Down,
+			}
+			if s.Direction == model.SortDirectionAsc {
+				sortList[i].Direction = plugins.Up
+			}
+		}
+		query = builder.BuildOrderBy(query, sortList)
+	} else {
+		// Apply custom ordering if specified by the database plugin
+		if orderBy := p.GormPluginFunctions.GetRowsOrderBy(db, schema, storageUnit); orderBy != "" {
+			query = query.Order(orderBy)
+		}
+	}
+
+	query = query.Limit(pageSize).Offset(pageOffset)
+
+	rows, err := query.Rows()
 	if err != nil {
 		log.Logger.WithError(err).Error(fmt.Sprintf("Failed to execute SQLite rows query for table %s.%s", schema, storageUnit))
 		return nil, err
 	}
-	defer dataRows.Close()
-
-	return p.ConvertRawToRows(dataRows)
+	defer rows.Close()
+
+	return p.ConvertRawToRows(rows)
 }
 
 func (p *GormPlugin) getGenericRows(db *gorm.DB, schema, storageUnit string, where *model.WhereCondition, sort []*model.SortCondition, pageSize, pageOffset int) (*engine.GetRowsResult, error) {
