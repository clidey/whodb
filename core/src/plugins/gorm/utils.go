--- conflicted
+++ resolved
@@ -25,11 +25,8 @@
 
 	"github.com/clidey/whodb/core/src/common"
 	"github.com/clidey/whodb/core/src/engine"
-<<<<<<< HEAD
 	"github.com/clidey/whodb/core/src/log"
 	mapset "github.com/deckarep/golang-set/v2"
-=======
->>>>>>> 34693cdc
 	"github.com/google/uuid"
 	"gorm.io/gorm"
 )
@@ -66,12 +63,6 @@
 func (p *GormPlugin) ConvertRecordValuesToMap(values []engine.Record) (map[string]interface{}, error) {
 	data := make(map[string]interface{}, len(values))
 	for _, value := range values {
-<<<<<<< HEAD
-		val, err := p.GormPluginFunctions.ConvertStringValueDuringMap(value.Value, value.Extra["Type"])
-		if err != nil {
-			log.Logger.WithError(err).Error(fmt.Sprintf("Failed to convert record value '%s' of type '%s' for key '%s'", value.Value, value.Extra["Type"], value.Key))
-			return nil, err
-=======
 		// Check if this is a NULL value
 		if value.Extra != nil && value.Extra["IsNull"] == "true" {
 			data[value.Key] = nil
@@ -81,7 +72,6 @@
 				return nil, err
 			}
 			data[value.Key] = val
->>>>>>> 34693cdc
 		}
 	}
 	return data, nil
