--- conflicted
+++ resolved
@@ -5,14 +5,9 @@
 toolchain go1.22.7
 
 require (
-<<<<<<< HEAD
-	github.com/99designs/gqlgen v0.17.55
-	github.com/ClickHouse/clickhouse-go/v2 v2.30.0
-	github.com/elastic/go-elasticsearch/v8 v8.15.0
-=======
 	github.com/99designs/gqlgen v0.17.56
 	github.com/elastic/go-elasticsearch/v8 v8.16.0
->>>>>>> 74e806d2
+  github.com/ClickHouse/clickhouse-go/v2 v2.30.0
 	github.com/go-chi/chi/v5 v5.1.0
 	github.com/go-chi/cors v1.2.1
 	github.com/go-redis/redis/v8 v8.11.5
@@ -31,24 +26,15 @@
 require (
 	github.com/ClickHouse/ch-go v0.61.5 // indirect
 	github.com/agnivade/levenshtein v1.1.1 // indirect
-<<<<<<< HEAD
 	github.com/andybalholm/brotli v1.1.1 // indirect
-	github.com/cenkalti/backoff/v4 v4.3.0 // indirect
-	github.com/cespare/xxhash/v2 v2.3.0 // indirect
-	github.com/cpuguy83/go-md2man/v2 v2.0.4 // indirect
-	github.com/dgryski/go-rendezvous v0.0.0-20200823014737-9f7001d12a5f // indirect
-	github.com/elastic/elastic-transport-go/v8 v8.6.0 // indirect
-	github.com/fsnotify/fsnotify v1.7.0 // indirect
 	github.com/go-faster/city v1.0.1 // indirect
 	github.com/go-faster/errors v0.7.1 // indirect
-=======
 	github.com/cenkalti/backoff/v4 v4.3.0 // indirect
 	github.com/cespare/xxhash/v2 v2.3.0 // indirect
 	github.com/cpuguy83/go-md2man/v2 v2.0.5 // indirect
 	github.com/dgryski/go-rendezvous v0.0.0-20200823014737-9f7001d12a5f // indirect
 	github.com/elastic/elastic-transport-go/v8 v8.6.0 // indirect
 	github.com/fsnotify/fsnotify v1.7.0 // indirect
->>>>>>> 74e806d2
 	github.com/go-logr/logr v1.4.2 // indirect
 	github.com/go-logr/stdr v1.2.2 // indirect
 	github.com/go-sql-driver/mysql v1.7.0 // indirect
@@ -66,17 +52,12 @@
 	github.com/klauspost/compress v1.17.7 // indirect
 	github.com/mattn/go-sqlite3 v1.14.22 // indirect
 	github.com/montanaflynn/stats v0.7.1 // indirect
-<<<<<<< HEAD
 	github.com/paulmach/orb v0.11.1 // indirect
 	github.com/pierrec/lz4/v4 v4.1.21 // indirect
+	github.com/segmentio/asm v1.2.0 // indirect
+	github.com/shopspring/decimal v1.4.0 // indirect
 	github.com/russross/blackfriday/v2 v2.1.0 // indirect
 	github.com/samber/lo v1.47.0 // indirect
-	github.com/segmentio/asm v1.2.0 // indirect
-	github.com/shopspring/decimal v1.4.0 // indirect
-=======
-	github.com/russross/blackfriday/v2 v2.1.0 // indirect
-	github.com/samber/lo v1.47.0 // indirect
->>>>>>> 74e806d2
 	github.com/sosodev/duration v1.3.1 // indirect
 	github.com/urfave/cli/v2 v2.27.5 // indirect
 	github.com/xdg-go/pbkdf2 v1.0.0 // indirect
@@ -91,28 +72,16 @@
 	go.opentelemetry.io/otel/sdk v1.30.0 // indirect
 	go.opentelemetry.io/otel/trace v1.30.0 // indirect
 	go.opentelemetry.io/proto/otlp v1.3.1 // indirect
-<<<<<<< HEAD
 	golang.org/x/crypto v0.28.0 // indirect
 	golang.org/x/mod v0.21.0 // indirect
 	golang.org/x/net v0.30.0 // indirect
 	golang.org/x/sync v0.8.0 // indirect
 	golang.org/x/sys v0.26.0 // indirect
-=======
-	golang.org/x/crypto v0.27.0 // indirect
-	golang.org/x/mod v0.21.0 // indirect
-	golang.org/x/net v0.29.0 // indirect
-	golang.org/x/sync v0.8.0 // indirect
-	golang.org/x/sys v0.25.0 // indirect
->>>>>>> 74e806d2
 	golang.org/x/text v0.19.0 // indirect
 	golang.org/x/tools v0.25.0 // indirect
 	google.golang.org/genproto/googleapis/api v0.0.0-20240930140551-af27646dc61f // indirect
 	google.golang.org/genproto/googleapis/rpc v0.0.0-20240930140551-af27646dc61f // indirect
 	google.golang.org/grpc v1.67.1 // indirect
-<<<<<<< HEAD
-	google.golang.org/protobuf v1.34.2 // indirect
-=======
 	google.golang.org/protobuf v1.35.1 // indirect
->>>>>>> 74e806d2
 	gopkg.in/yaml.v3 v3.0.1 // indirect
 )