--- conflicted
+++ resolved
@@ -34,91 +34,6 @@
 ## Development Requirements
 
 1. Clean code is paramount—make sure it is easy to understand and follow
-<<<<<<< HEAD
-2. Do not overengineer if you can help it—only add what is required.
-3. Do not remove or modify existing functionally UNLESS you have to and UNLESS you can justify it.
-4. Do not change existing variable names UNLESS absolutely necessary.
-5. Do not leave unused code lying around.
-6. Ask as many questions as you have to in order to understand your task.
-7. You MUST use multiple subagents wherever possible to help you accomplish your task faster.
-8. If you do a build to test something (e.g., `go build`), delete the binary afterwards to keep the workspace clean.
-9. Use `any` instead of `interface{}` in all Go code (Go 1.18+ modern syntax).
-10. When updating dependencies, ensure versions are identical between Community Edition (`core/go.mod`) and Enterprise Edition (`ee/go.mod`) to prevent version mismatches and compatibility issues.
-11. Never log sensitive data such as passwords, API keys, tokens, or full connection strings. Only log non-sensitive metadata like hostnames, ports, database names, and error types.
-12. Never fully outright delete files, and always confirm with me before you do. 
-13. Use the BUILD_AND_RUN.md to see how to run the various commands for both versions.
-
-## Build & Development Commands
-
-### Community Edition (CE)
-```bash
-# Run backend
-cd core
-go run .
-
-# Run frontend (separate terminal)
-cd frontend
-pnpm start
-```
-
-### Enterprise Edition (EE)
-```bash
-# Run backend (from project root)
-GOWORK=$PWD/go.work.ee go run -tags ee ./core
-
-# Run frontend (separate terminal)
-cd frontend
-pnpm start:ee
-```
-
-### Testing
-```bash
-# Backend tests
-cd core && go test ./... -cover
-
-# Frontend E2E tests
-cd frontend
-npm run cypress:ce            # CE tests
-npm run cypress:ee            # EE tests
-```
-
-### GraphQL Code Generation
-
-#### Resolver Architecture
-The project uses a dual-resolver architecture to maintain separation between CE and EE:
-- CE resolvers are in `core/graph/schema.resolvers.go` and are never overwritten by EE generation
-- EE resolvers extend CE resolvers through embedding and are generated as `*.ee.resolvers.go`
-- Build tags control which resolver is used at compile time
-
-#### Generation Commands
-```bash
-# Backend CE (from project root)
-./scripts/generate-graphql.sh
-
-# Backend EE (from project root)
-./scripts/generate-graphql.sh --ee
-
-# Alternative manual commands:
-# CE (from core/)
-go generate ./...
-
-# EE (from ee/)
-GOWORK=../go.work.ee go generate .
-
-# Frontend (from frontend/)
-npm run generate:ce           # CE types
-npm run generate:ee           # EE types
-```
-
-#### Testing GraphQL Generation
-```bash
-# Validate the resolver structure
-./scripts/test-graphql-generation.sh
-
-# View merged CE+EE schema
-./scripts/merge-ee-schema.sh
-```
-=======
 2. Do not overengineer if you can help it—only add what is required
 3. Do not remove or modify existing functionality UNLESS you have to and UNLESS you can justify it
 4. Do not change existing variable names UNLESS absolutely necessary
@@ -130,8 +45,8 @@
    everywhere.
 10. When updating dependencies, ensure versions are identical between Community Edition (`core/go.mod`) and Enterprise
     Edition (`ee/go.mod`) for shared dependencies
-11. Never log sensitive data such as passwords, API keys, tokens, or full connection strings
->>>>>>> 601220fa
+11. Never log sensitive data such as passwords, API keys, tokens, or full connection strings.
+12. Always use PNPM instead of NPM.
 
 ## Architecture Overview
 
@@ -357,7 +272,7 @@
 cd frontend && pnpm start
 
 # Frontend E2E tests
-cd frontend && npm run cypress:ce
+cd frontend && pnpm run cypress:ce
 
 # GraphQL Generation
 # Backend:
@@ -376,7 +291,7 @@
 cd frontend && pnpm start:ee
 
 # Frontend E2E tests
-cd frontend && npm run cypress:ee
+cd frontend && pnpm run cypress:ee
 
 # GraphQL Generation
 # Backend:
