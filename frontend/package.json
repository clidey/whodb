{
  "name": "frontend",
  "version": "0.1.0",
  "private": true,
  "type": "module",
  "dependencies": {
    "@apollo/client": "^3.13.8",
    "@clidey/ux": "^0.22.0",
    "@codemirror/autocomplete": "^6.18.6",
    "@codemirror/lang-json": "^6.0.2",
    "@codemirror/lang-markdown": "^6.3.3",
    "@codemirror/lang-sql": "^6.9.0",
    "@codemirror/state": "^6.5.2",
    "@codemirror/theme-one-dark": "^6.1.3",
    "@codemirror/view": "^6.38.1",
    "@dagrejs/dagre": "^1.1.5",
    "@emotion/is-prop-valid": "^1.3.1",
    "@heroicons/react": "^2.2.0",
    "@reduxjs/toolkit": "^2.8.2",
    "@tailwindcss/vite": "^4.1.11",
    "@types/react": "^18.3.23",
    "@types/react-dom": "^18.3.7",
    "@types/react-table": "^7.7.20",
    "classnames": "^2.5.1",
    "codemirror": "^6.0.2",
    "framer-motion": "^12.23.6",
    "graphql": "^16.11.0",
    "html-to-image": "^1.11.13",
    "lodash": "^4.17.21",
    "posthog-js": "^1.257.0",
    "react": "^18.3.1",
    "react-dom": "^18.3.1",
    "react-json-view": "^1.21.3",
    "react-markdown": "^10.1.0",
    "react-redux": "^9.2.0",
    "react-router-dom": "^7.7.0",
    "react-table": "^7.8.0",
    "react-window": "^1.8.11",
    "reactflow": "^11.11.4",
    "redux-persist": "^6.0.0",
    "remark-gfm": "^4.0.1",
    "tailwind-merge": "^3.3.1",
    "tw-animate-css": "^1.3.6",
    "uuid": "^11.1.0"
  },
  "scripts": {
<<<<<<< HEAD
    "start": "vite --port 3000 --open",
    "start:ee": "VITE_BUILD_EDITION=ee vite --port 3000 --open",
    "build": "tsc -p tsconfig.ce.json && vite build",
    "build:ce": "tsc -p tsconfig.ce.json && vite build",
    "build:ee": "VITE_BUILD_EDITION=ee vite build",
    "# Primary test commands - use these for running tests": "",
    "cypress:ce": "VITE_E2E_TEST=true bash ../dev/run-cypress-ce.sh",
    "cypress:ce:headless": "VITE_E2E_TEST=true bash ../dev/run-cypress-ce.sh true",
    "cypress:ee": "VITE_E2E_TEST=true bash ../ee/dev/run-cypress-ee-only.sh",
    "cypress:ee:headless": "VITE_E2E_TEST=true bash ../ee/dev/run-cypress-ee-only.sh true",
    "cypress:all": "VITE_E2E_TEST=true bash ../ee/dev/run-cypress-ee.sh",
    "cypress:all:headless": "VITE_E2E_TEST=true bash ../ee/dev/run-cypress-ee.sh true",
    "# Auxiliary test commands - not recommended for individual use": "",
    "_test:ce:setup": "bash ../dev/setup-e2e.sh ce && NODE_ENV=test vite --port 3000 &",
    "_test:ce:cleanup": "pkill -f 'vite --port 3000' || true; bash ../dev/cleanup-e2e.sh ce",
    "_test:ee:setup": "bash ../dev/setup-e2e.sh ee && VITE_BUILD_EDITION=ee NODE_ENV=test vite --port 3000 &",
    "_test:ee:cleanup": "pkill -f 'vite --port 3000' || true; bash ../dev/cleanup-e2e.sh ee",
    "_cypress:ce:open": "NODE_ENV=test pnpm cypress open",
    "_cypress:ee:open": "NODE_ENV=test pnpm cypress open",
    "_cypress:ce:run": "NODE_ENV=test npx cypress run --browser chrome",
    "_cypress:ee:run": "NODE_ENV=test npx cypress run --browser chrome",
    "_cypress:run:chromium": "NODE_ENV=test npx cypress run --browser chromium",
    "# Coverage and code generation utilities": "",
    "view:coverage": "nyc report --reporter=text-summary",
    "view:coverage:ce": "nyc report --reporter=text-summary",
    "view:coverage:ee": "VITE_BUILD_EDITION=ee nyc report --reporter=text-summary",
    "view:coverage:frontend": "nyc report --reporter=html && open coverage/index.html",
    "coverage:merge": "nyc merge .nyc_output coverage/coverage-final.json",
    "coverage:clean": "rm -rf .nyc_output coverage",
    "view:coverage:backend": "cd ../core && go tool cover -html=coverage.out",
    "generate": "npx graphql-codegen",
    "generate:ce": "npx graphql-codegen --config codegen.ce.yml",
    "generate:ee": "npx graphql-codegen --config codegen.ee.yml"
=======
    "start": "parcel public/index.html --open --port=3000",
    "start:test": "NODE_ENV=test parcel public/index.html --open --port=3000 --no-cache",
    "build": "parcel build public/index.html --dist-dir build",
    "test": "npm run test:setup && NODE_ENV=test pnpm cypress open; npm run test:cleanup",
    "test:headless": "npm run test:setup && NODE_ENV=test npx cypress run --browser chrome; npm run test:cleanup",
    "test:headless:chromium": "npm run test:setup && NODE_ENV=test npx cypress run --browser chromium; npm run test:cleanup",
    "test:sqlite": "npm run test:setup && NODE_ENV=test npx cypress run --browser chrome --spec 'cypress/e2e/sqlite.cy.js'; npm run test:cleanup",
    "test:setup": "bash ../dev/setup-e2e.sh",
    "test:cleanup": "bash ../dev/cleanup-e2e.sh",
    "view:coverage": "npx nyc report --reporter=text-summary",
    "view:coverage:frontend": "npx nyc report --reporter=html",
    "view:coverage:backend": "cd ../core && go tool cover -html=coverage.out",
    "generate": "npx graphql-codegen"
>>>>>>> f84364e3
  },
  "browserslist": {
    "production": [
      ">0.2%",
      "not dead",
      "not op_mini all"
    ],
    "development": [
      "last 1 chrome version",
      "last 1 firefox version",
      "last 1 safari version"
    ]
  },
  "devDependencies": {
<<<<<<< HEAD
    "@babel/core": "^7.28.0",
    "@cypress/code-coverage": "^3.14.5",
    "@graphql-codegen/cli": "^5.0.7",
=======
    "@babel/core": "^7.12.0",
    "@cypress/code-coverage": "^3.14.5",
    "@graphql-codegen/cli": "^5.0.5",
>>>>>>> f84364e3
    "@graphql-codegen/typescript": "^4.1.6",
    "@graphql-codegen/typescript-operations": "^4.6.1",
    "@graphql-codegen/typescript-react-apollo": "^4.3.3",
    "@types/lodash": "^4.17.20",
    "@types/react-window": "^1.8.8",
    "@types/uuid": "^10.0.0",
<<<<<<< HEAD
    "@vitejs/plugin-react": "^4.7.0",
    "babel-plugin-istanbul": "^7.0.0",
    "buffer": "^6.0.3",
    "cypress": "^14.5.4",
    "nyc": "^17.1.0",
=======
    "autoprefixer": "^10.4.21",
    "babel-plugin-istanbul": "^7.0.0",
    "buffer": "^6.0.3",
    "cypress": "^14.5.1",
    "nyc": "^17.1.0",
    "parcel": "^2.14.4",
    "postcss": "^8.5.3",
>>>>>>> f84364e3
    "process": "^0.11.10",
    "tailwindcss": "^4.1.11",
    "typescript": "^5.8.3",
    "vite": "^7.0.6",
    "vite-plugin-istanbul": "^7.1.0"
  },
  "packageManager": "pnpm@10.14.0+sha512.ad27a79641b49c3e481a16a805baa71817a04bbe06a38d17e60e2eaee83f6a146c6a688125f5792e48dd5ba30e7da52a5cda4c3992b9ccf333f9ce223af84748"
}<|MERGE_RESOLUTION|>--- conflicted
+++ resolved
@@ -20,7 +20,6 @@
     "@tailwindcss/vite": "^4.1.11",
     "@types/react": "^18.3.23",
     "@types/react-dom": "^18.3.7",
-    "@types/react-table": "^7.7.20",
     "classnames": "^2.5.1",
     "codemirror": "^6.0.2",
     "framer-motion": "^12.23.6",
@@ -34,17 +33,14 @@
     "react-markdown": "^10.1.0",
     "react-redux": "^9.2.0",
     "react-router-dom": "^7.7.0",
-    "react-table": "^7.8.0",
-    "react-window": "^1.8.11",
     "reactflow": "^11.11.4",
     "redux-persist": "^6.0.0",
     "remark-gfm": "^4.0.1",
     "tailwind-merge": "^3.3.1",
-    "tw-animate-css": "^1.3.6",
+    "tailwindcss": "^4.1.12",
     "uuid": "^11.1.0"
   },
   "scripts": {
-<<<<<<< HEAD
     "start": "vite --port 3000 --open",
     "start:ee": "VITE_BUILD_EDITION=ee vite --port 3000 --open",
     "build": "tsc -p tsconfig.ce.json && vite build",
@@ -78,21 +74,6 @@
     "generate": "npx graphql-codegen",
     "generate:ce": "npx graphql-codegen --config codegen.ce.yml",
     "generate:ee": "npx graphql-codegen --config codegen.ee.yml"
-=======
-    "start": "parcel public/index.html --open --port=3000",
-    "start:test": "NODE_ENV=test parcel public/index.html --open --port=3000 --no-cache",
-    "build": "parcel build public/index.html --dist-dir build",
-    "test": "npm run test:setup && NODE_ENV=test pnpm cypress open; npm run test:cleanup",
-    "test:headless": "npm run test:setup && NODE_ENV=test npx cypress run --browser chrome; npm run test:cleanup",
-    "test:headless:chromium": "npm run test:setup && NODE_ENV=test npx cypress run --browser chromium; npm run test:cleanup",
-    "test:sqlite": "npm run test:setup && NODE_ENV=test npx cypress run --browser chrome --spec 'cypress/e2e/sqlite.cy.js'; npm run test:cleanup",
-    "test:setup": "bash ../dev/setup-e2e.sh",
-    "test:cleanup": "bash ../dev/cleanup-e2e.sh",
-    "view:coverage": "npx nyc report --reporter=text-summary",
-    "view:coverage:frontend": "npx nyc report --reporter=html",
-    "view:coverage:backend": "cd ../core && go tool cover -html=coverage.out",
-    "generate": "npx graphql-codegen"
->>>>>>> f84364e3
   },
   "browserslist": {
     "production": [
@@ -107,38 +88,18 @@
     ]
   },
   "devDependencies": {
-<<<<<<< HEAD
     "@babel/core": "^7.28.0",
     "@cypress/code-coverage": "^3.14.5",
     "@graphql-codegen/cli": "^5.0.7",
-=======
-    "@babel/core": "^7.12.0",
-    "@cypress/code-coverage": "^3.14.5",
-    "@graphql-codegen/cli": "^5.0.5",
->>>>>>> f84364e3
     "@graphql-codegen/typescript": "^4.1.6",
     "@graphql-codegen/typescript-operations": "^4.6.1",
     "@graphql-codegen/typescript-react-apollo": "^4.3.3",
     "@types/lodash": "^4.17.20",
     "@types/react-window": "^1.8.8",
     "@types/uuid": "^10.0.0",
-<<<<<<< HEAD
     "@vitejs/plugin-react": "^4.7.0",
-    "babel-plugin-istanbul": "^7.0.0",
-    "buffer": "^6.0.3",
     "cypress": "^14.5.4",
     "nyc": "^17.1.0",
-=======
-    "autoprefixer": "^10.4.21",
-    "babel-plugin-istanbul": "^7.0.0",
-    "buffer": "^6.0.3",
-    "cypress": "^14.5.1",
-    "nyc": "^17.1.0",
-    "parcel": "^2.14.4",
-    "postcss": "^8.5.3",
->>>>>>> f84364e3
-    "process": "^0.11.10",
-    "tailwindcss": "^4.1.11",
     "typescript": "^5.8.3",
     "vite": "^7.0.6",
     "vite-plugin-istanbul": "^7.1.0"
