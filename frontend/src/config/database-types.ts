--- conflicted
+++ resolved
@@ -98,12 +98,8 @@
             database: true,
         },
         supportsScratchpad: false,  // MongoDB doesn't support SQL scratchpad
-<<<<<<< HEAD
-        supportsSchema: true,  // MongoDB doesn't have traditional schemas
-=======
         supportsSchema: false,  // MongoDB doesn't have traditional schemas
         supportsDatabaseSwitching: true,
->>>>>>> 1322de7b
     },
     {
         id: "Redis",
