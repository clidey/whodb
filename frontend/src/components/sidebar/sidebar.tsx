--- conflicted
+++ resolved
@@ -57,27 +57,6 @@
     TableCellsIcon
 } from "@heroicons/react/24/outline";
 import classNames from "classnames";
-<<<<<<< HEAD
-import {FC, ReactElement, useCallback, useEffect, useMemo, useState} from "react";
-import {useDispatch} from "react-redux";
-import {Link, useLocation, useNavigate} from "react-router-dom";
-import {extensions} from "../../config/features";
-import {InternalRoutes} from "../../config/routes";
-import {LoginForm} from "../../pages/auth/login";
-import {AuthActions, LocalLoginProfile} from "../../store/auth";
-import {DatabaseActions} from "../../store/database";
-import {useAppSelector} from "../../store/hooks";
-import {
-    databaseSupportsDatabaseSwitching,
-    databaseSupportsSchema,
-    databaseSupportsScratchpad
-} from "../../utils/database-features";
-import {isEEFeatureEnabled} from "../../utils/ee-loader";
-import {getDatabaseStorageUnitLabel, isNoSQL} from "../../utils/functions";
-import {Icons} from "../icons";
-import {Loading} from "../loading";
-import {updateProfileLastAccessed} from "../profile-info-tooltip";
-=======
 import { FC, ReactElement, useCallback, useEffect, useMemo, useState } from "react";
 import { useDispatch } from "react-redux";
 import { Link, useLocation, useNavigate } from "react-router-dom";
@@ -94,7 +73,6 @@
 import { Icons } from "../icons";
 import { Loading } from "../loading";
 import { updateProfileLastAccessed } from "../profile-info-tooltip";
->>>>>>> fc5d218e
 
 function getProfileLabel(profile: LocalLoginProfile) {
     if (profile.Saved) return profile.Id;
