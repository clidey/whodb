--- conflicted
+++ resolved
@@ -417,33 +417,9 @@
     // 2. Clearing on re-runs would reset user's manual profile selection
     // 3. Multiple dependencies (handleSubmit, profiles, etc.) can trigger re-runs
     useEffect(() => {
-<<<<<<< HEAD
-        if (searchParams.size > 0) {
-            // Handle credentials parameter (base64 encoded JSON)
-            if (searchParams.has("credentials")) {
-                try {
-                    const credentialsBase64 = searchParams.get("credentials")!;
-                    const credentialsJson = atob(credentialsBase64);
-                    const credentials = JSON.parse(credentialsJson);
-
-                    // Map Go backend field names to frontend state
-                    if (credentials.type) {
-                        const dbType = databaseTypeItems.find(item =>
-                            item.id.toLowerCase() === credentials.type.toLowerCase()
-                        );
-                        if (dbType) {
-                            handleDatabaseTypeChange(dbType);
-                        }
-                    }
-                    if (credentials.host) setHostName(credentials.host);
-                    if (credentials.username) setUsername(credentials.username);
-                    if (credentials.password) setPassword(credentials.password);
-                    if (credentials.database) setDatabase(credentials.database);
-=======
         if (searchParams.size === 0) {
             return;
         }
->>>>>>> 86e850c7
 
         // Handle credentials parameter (base64 encoded JSON)
         if (searchParams.has("credentials")) {
@@ -523,16 +499,8 @@
                 setSearchParams(newParams, { replace: true });
             }, 10);
         }
-<<<<<<< HEAD
     // eslint-disable-next-line react-hooks/exhaustive-deps
     }, [searchParams, databaseTypeItems, profiles?.Profiles, availableProfiles]);
-=======
-    // Note: handleLoginWithProfileSubmit is intentionally excluded because it depends on
-    // selectedAvailableProfile, which would cause a cycle that clears user's profile selection.
-    // This is safe because when called, we pass selectedProfile.value explicitly.
-    // eslint-disable-next-line react-hooks/exhaustive-deps
-    }, [searchParams, databaseTypeItems, availableProfiles, handleDatabaseTypeChange, handleSubmit, setSearchParams, t]);
->>>>>>> 86e850c7
 
     const handleHostNameChange = useCallback((newHostName: string) => {
         if (databaseType.id !== DatabaseType.MongoDb || !newHostName.startsWith("mongodb+srv://")) {
