--- conflicted
+++ resolved
@@ -408,11 +408,8 @@
                             buttonProps={{
                                 "data-testid": "database",
                             }}
-<<<<<<< HEAD
                             contentClassName="w-[var(--radix-popover-trigger-width)] login-select-popover"
-=======
                             rightIcon={<ChevronDownIcon className="w-4 h-4"/>}
->>>>>>> b0fb0597
                         />
                     )}
                 </div>
