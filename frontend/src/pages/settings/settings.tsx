--- conflicted
+++ resolved
@@ -14,15 +14,6 @@
  * limitations under the License.
  */
 
-<<<<<<< HEAD
-import {FC, useCallback} from "react";
-import {InternalPage} from "../../components/page";
-import {InternalRoutes} from "../../config/routes";
-import {useAppDispatch, useAppSelector} from "../../store/hooks";
-import {SettingsActions} from "../../store/settings";
-import {isEEMode} from "@/config/ee-imports";
-import {Label, Separator, Switch} from "@clidey/ux";
-=======
 import { FC, useCallback } from "react";
 import { InternalPage } from "../../components/page";
 import { InternalRoutes } from "../../config/routes";
@@ -30,7 +21,6 @@
 import { SettingsActions } from "../../store/settings";
 import { isEEMode } from "@/config/ee-imports";
 import { Label, Switch, Separator, DropdownMenu, DropdownMenuTrigger, Button, DropdownMenuContent, DropdownMenuItem, SelectTrigger, Select, SelectContent, SelectItem, SelectValue } from "@clidey/ux";
->>>>>>> fc5d218e
 
 export const SettingsPage: FC = () => {
     const dispatch = useAppDispatch();
@@ -87,16 +77,9 @@
                                     reach out via the
                                     "Contact Us" option in the bottom left corner of the screen.
                                 </h3>
-<<<<<<< HEAD
-                                <div className="flex gap-2">
-                                    <Label>{metricsEnabled ? "Enabled" : "Disabled"}</Label>
-                                    <Switch checked={metricsEnabled}
-                                            onChange={() => handleMetricsToggle(!metricsEnabled)}/>
-=======
                                 <div className="flex justify-between">
                                     <Label>{metricsEnabled ? "Enable Telemetry" : "Disable Telemetry"}</Label>
                                     <Switch checked={metricsEnabled} onChange={() => handleMetricsToggle(!metricsEnabled)}/>
->>>>>>> fc5d218e
                                 </div>
                                 <Separator />
                                 <div className="flex justify-between">
