/*
 * Copyright 2025 Clidey, Inc.
 *
 * Licensed under the Apache License, Version 2.0 (the "License");
 * you may not use this file except in compliance with the License.
 * You may obtain a copy of the License at
 *
 *     http://www.apache.org/licenses/LICENSE-2.0
 *
 * Unless required by applicable law or agreed to in writing, software
 * distributed under the License is distributed on an "AS IS" BASIS,
 * WITHOUT WARRANTIES OR CONDITIONS OF ANY KIND, either express or implied.
 * See the License for the specific language governing permissions and
 * limitations under the License.
 */

const dbHost = 'localhost';
const dbUser = 'user';
const dbPassword = 'password';
const dbName = 'test_db';

describe('MongoDB E2E test', () => {
  it('should login correctly', () => {
    // login and setup
<<<<<<< HEAD
    cy.login('MongoDB', dbHost, dbUser, dbPassword, dbName);

    // get all çollections
=======
    cy.login('MongoDB', dbHost, dbUser, dbPassword);
    cy.selectDatabase("test_db");

    // get all collections
>>>>>>> be4b83fc
    cy.getTables().then(storageUnitNames => {
      cy.log(storageUnitNames);
      expect(storageUnitNames).to.be.an('array');
      expect(storageUnitNames).to.deep.equal([
        "order_items",
        "order_summary",
        "orders",
        "payments",
        "products",
        "system.views",
        "users"
      ]);
    });

    // check users collection and fields
    cy.explore("users");
    cy.getExploreFields().then(fields => {
      // For Mongo, fields may be a string or array of [key, value]
      const arr = Array.isArray(fields)
        ? fields
        : (typeof fields === "string"
            ? fields.split("\n").map(line => {
                const idx = line.indexOf(": ");
                if (idx === -1) return [line, ""];
                return [line.slice(0, idx), line.slice(idx + 2)];
              })
            : []);
      // Check type
      expect(arr.some(([k, v]) => k === "Type" && v === "Collection")).to.be.true;

      // Check Storage Size, Count (just keys exist)
      expect(arr.some(([k]) => k === "Storage Size")).to.be.true;
      expect(arr.some(([k]) => k === "Count")).to.be.true;

      // Check columns and types (Mongo doesn't have fixed columns, but check for sample document keys)
      // Not applicable for Mongo, so skip
    });

    // check user default data
    cy.data("users");
    cy.sortBy(0);

    // We'll use the same approach as Postgres: get table data, check columns and rows
    cy.getTableData().then(({ columns, rows }) => {
      console.log(columns);
      console.log(rows);
      expect(columns).to.deep.equal([
        "",
        "document"
      ]);
      // Save _id for each row for later use
      const expectedRows = [
        {
          email: "john@example.com",
          password: "securepassword1",
          username: "john_doe"
        },
        {
          email: "jane@example.com",
          password: "securepassword2",
          username: "jane_smith"
        },
        {
          email: "admin@example.com",
          password: "adminpass",
          username: "admin_user"
        }
      ];
      // Map to store _ids for later
      const rowIds = [];
      rows.forEach((row, idx) => {
        const [_, rawJson] = row;
        const json = JSON.parse(rawJson);
        rowIds.push(json._id);
        expect(json.email).to.equal(expectedRows[idx].email);
        expect(json.password).to.equal(expectedRows[idx].password);
        expect(json.username).to.equal(expectedRows[idx].username);
      });

      // Now that all _id values are captured, use them dynamically
      // check page size
      cy.setTablePageSize(1);
      cy.submitTable();
      cy.getTableData().then(({ rows }) => {
        const [_, rawJson] = rows[0];
        const json = JSON.parse(rawJson);
        expect(json.email).to.equal(expectedRows[0].email);
        expect(json.password).to.equal(expectedRows[0].password);
        expect(json.username).to.equal(expectedRows[0].username);
      });

      // check where condition by _id
      cy.whereTable([
        ["_id", "eq", rowIds[0]],
      ]);
      cy.submitTable();
      cy.getTableData().then(({ rows }) => {
        const [_, rawJson] = rows[0];
        const json = JSON.parse(rawJson);
        expect(json.email).to.equal(expectedRows[0].email);
        expect(json.password).to.equal(expectedRows[0].password);
        expect(json.username).to.equal(expectedRows[0].username);
      });

      // check clearing of the query and page size
      cy.setTablePageSize(10);
      cy.clearWhereConditions();
      cy.submitTable();
      cy.getTableData().then(({ rows }) => {
        expect(rows.length).to.equal(3);
        rows.forEach((row, idx) => {
          const [_, rawJson] = row;
          const json = JSON.parse(rawJson);
          expect(json.email).to.equal(expectedRows[idx].email);
          expect(json.password).to.equal(expectedRows[idx].password);
          expect(json.username).to.equal(expectedRows[idx].username);
        });
      });

      // check editing capability
      cy.setTablePageSize(2);
      cy.submitTable();

      // First, update and save the change
      const updatedJane = {
        _id: rowIds[1],
        email: expectedRows[1].email,
        password: expectedRows[1].password,
        username: "jane_smith1"
      };
      cy.updateRow(1, 0, JSON.stringify(updatedJane), false);
      cy.getTableData().then(({ rows }) => {
        const [_, rawJson] = rows[1];
        const json = JSON.parse(rawJson);
        expect(json.username).to.equal("jane_smith1");
      });

      // Revert the change back
      const revertedJane = {
        _id: rowIds[1],
        email: expectedRows[1].email,
        password: expectedRows[1].password,
        username: "jane_smith"
      };
      cy.updateRow(1, 0, JSON.stringify(revertedJane), false);
      cy.getTableData().then(({ rows }) => {
        const [_, rawJson] = rows[1];
        const json = JSON.parse(rawJson);
        expect(json.username).to.equal("jane_smith");
      });

      // Test canceling an edit (should keep original value)
      const tempJane = {
        _id: rowIds[1],
        email: expectedRows[1].email,
        password: expectedRows[1].password,
        username: "jane_smith_temp"
      };
      cy.updateRow(1, 0, JSON.stringify(tempJane));
      cy.wait(1000);
      cy.getTableData().then(({ rows }) => {
        const [_, rawJson] = rows[1];
        const json = JSON.parse(rawJson);
        expect(json.username).to.equal("jane_smith");
      });

      // Search
      cy.searchTable("john");
      cy.wait(250);
      cy.getHighlightedRows().then(rows => {
        expect(rows.length).to.equal(1);
        const [_, rawJson] = rows[0];
        const json = JSON.parse(rawJson);
        expect(json.email).to.equal("john@example.com");
        expect(json.username).to.equal("john_doe");
      });

      // Graph
      cy.goto("graph");
      cy.getGraph().then(graph => {
        const expectedGraph = {
          "users": ["orders"],
          "orders": ["order_items", "payments"],
          "order_items": [],
          "products": ["order_items"],
          "payments": [],
          "order_summary": []
        };

        Object.keys(expectedGraph).forEach(key => {
          expect(graph).to.have.property(key);
          expect(graph[key].sort()).to.deep.equal(expectedGraph[key].sort());
        });
      });

      cy.getGraphNode("users").then(fields => {
        // Check type
        expect(fields.some(([k, v]) => k === "Type" && v === "Collection")).to.be.true;

        // Check Storage Size, Count (just keys exist)
        expect(fields.some(([k]) => k === "Storage Size")).to.be.true;
        expect(fields.some(([k]) => k === "Count")).to.be.true;
      });

      // Logout
      cy.logout();
    });
  });
});<|MERGE_RESOLUTION|>--- conflicted
+++ resolved
@@ -1,4 +1,4 @@
-/*
+/**
  * Copyright 2025 Clidey, Inc.
  *
  * Licensed under the Apache License, Version 2.0 (the "License");
@@ -22,16 +22,9 @@
 describe('MongoDB E2E test', () => {
   it('should login correctly', () => {
     // login and setup
-<<<<<<< HEAD
     cy.login('MongoDB', dbHost, dbUser, dbPassword, dbName);
 
     // get all çollections
-=======
-    cy.login('MongoDB', dbHost, dbUser, dbPassword);
-    cy.selectDatabase("test_db");
-
-    // get all collections
->>>>>>> be4b83fc
     cy.getTables().then(storageUnitNames => {
       cy.log(storageUnitNames);
       expect(storageUnitNames).to.be.an('array');
